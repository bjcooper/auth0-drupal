{
    "name": "auth0/auth0_drupal",
<<<<<<< HEAD
=======
    "type": "drupal-module",
    "license": "MIT",
    "description": "Single Sign On for Enterprises + Social Login + User/Passwords. For all your Drupal instances. Powered by Auth0.",
>>>>>>> a2d921af
    "require": {
        "auth0/auth0-php": "0.6.8",
        "adoy/oauth2": "dev-master",
        "firebase/php-jwt" : "dev-master"
    },
    "authors": [
        {
<<<<<<< HEAD
            "name": "Auth0"
=======
            "name": "German Lena",
            "email": "german@auth0.com"
>>>>>>> a2d921af
        }
    ]
}<|MERGE_RESOLUTION|>--- conflicted
+++ resolved
@@ -1,11 +1,8 @@
 {
     "name": "auth0/auth0_drupal",
-<<<<<<< HEAD
-=======
     "type": "drupal-module",
     "license": "MIT",
     "description": "Single Sign On for Enterprises + Social Login + User/Passwords. For all your Drupal instances. Powered by Auth0.",
->>>>>>> a2d921af
     "require": {
         "auth0/auth0-php": "0.6.8",
         "adoy/oauth2": "dev-master",
@@ -13,12 +10,8 @@
     },
     "authors": [
         {
-<<<<<<< HEAD
-            "name": "Auth0"
-=======
             "name": "German Lena",
             "email": "german@auth0.com"
->>>>>>> a2d921af
         }
     ]
 }